--- conflicted
+++ resolved
@@ -12,11 +12,7 @@
       - id: no-commit-to-branch
       - id: trailing-whitespace
         args: [--markdown-linebreak-ext=md]
-<<<<<<< HEAD
-  - repo: https://github.com/python/black
-=======
   - repo: https://github.com/psf/black
->>>>>>> 5faef71a
     rev: 24.10.0
     hooks:
       - id: black
@@ -24,13 +20,9 @@
     rev: 1.19.1
     hooks:
       - id: blacken-docs
-        additional_dependencies: [black>=24.10.0]
+        additional_dependencies: [black>=23.9.1]
   - repo: https://github.com/homebysix/pre-commit-macadmin
-<<<<<<< HEAD
-    rev: v1.17.0
-=======
     rev: v1.18.0
->>>>>>> 5faef71a
     hooks:
       - id: check-plists
   - repo: https://github.com/PyCQA/isort
